# This Source Code Form is subject to the terms of the Mozilla Public
# License, v. 2.0. If a copy of the MPL was not distributed with this
# file, You can obtain one at http://mozilla.org/MPL/2.0/.
#
# Copyright (c) 2015-2018 Digi International Inc.

import re
import os
from setuptools import setup, find_packages

<<<<<<< HEAD
VERSIONFILE = "devicecloud/version.py"

=======
>>>>>>> 13d3bf89
def get_version():
    # In order to get the version safely, we read the version.py file
    # as text.  This is necessary as devicecloud/__init__.py uses
    # things that won't yet be present when the package is being
    # installed.
    verstrline = open(VERSIONFILE, "r").read()
    version_string_re = re.compile(r"^__version__ = ['\"]([^'\"]*)['\"]", re.MULTILINE)
    match = version_string_re.search(verstrline)
    if match:
        return match.group(1)
    else:
        raise RuntimeError("Unable to find version string in %s." % (VERSIONFILE,))


def get_long_description():
    long_description = open('README.md').read()
    try:
        import subprocess
        import pandoc
        doc = pandoc.Document()
        doc.markdown = long_description.encode('utf-8')
        open("README.rst", "wb").write(doc.rst)
    except:
        print("Could not find pandoc or convert properly")
        print("  make sure you have pandoc (system) and pyandoc (python module) installed")

    return long_description

setup(
    name="devicecloud",
    version=get_version(),
    description="Python API to the Digi Device Cloud",
    long_description_content_type='text/markdown',
    long_description=get_long_description(),
    url="https://github.com/digidotcom/python-devicecloud",
    author="Digi International Inc.",
    author_email="brandon.moser@digi.com",
    packages=find_packages(),
    install_requires=open('requirements.txt').read().split(),
    classifiers=[
        "Development Status :: 4 - Beta",
        "Intended Audience :: Developers",
        "License :: OSI Approved :: Mozilla Public License 2.0 (MPL 2.0)",
        "Programming Language :: Python :: 2.7",
        "Programming Language :: Python :: 3",
        "Programming Language :: Python :: 3.4",
        "Programming Language :: Python :: 3.5",
        "Programming Language :: Python :: 3.6",
        "Programming Language :: Python :: 3.7",
        "Topic :: Software Development :: Libraries",
        "Operating System :: OS Independent",
    ],
)<|MERGE_RESOLUTION|>--- conflicted
+++ resolved
@@ -8,11 +8,8 @@
 import os
 from setuptools import setup, find_packages
 
-<<<<<<< HEAD
 VERSIONFILE = "devicecloud/version.py"
 
-=======
->>>>>>> 13d3bf89
 def get_version():
     # In order to get the version safely, we read the version.py file
     # as text.  This is necessary as devicecloud/__init__.py uses
